"""
Copyright 2017 Neural Networks and Deep Learning lab, MIPT

Licensed under the Apache License, Version 2.0 (the "License");
you may not use this file except in compliance with the License.
You may obtain a copy of the License at

    http://www.apache.org/licenses/LICENSE-2.0

Unless required by applicable law or agreed to in writing, software
distributed under the License is distributed on an "AS IS" BASIS,
WITHOUT WARRANTIES OR CONDITIONS OF ANY KIND, either express or implied.
See the License for the specific language governing permissions and
limitations under the License.
"""

import argparse
from pathlib import Path
import os

from deeppavlov.core.commands.train import train_evaluate_model_from_config
from deeppavlov.pipeline_manager.pipeline_manager_parallel import PipelineManager
from deeppavlov.core.commands.infer import interact_model, predict_on_stream
from deeppavlov.core.common.cross_validation import calc_cv_score
from deeppavlov.core.common.log import get_logger
from deeppavlov.download import deep_download
from utils.telegram_utils.telegram_ui import interact_model_by_telegram
from utils.server_utils.server import start_model_server
from utils.ms_bot_framework_utils.server import run_ms_bf_default_agent
from utils.pip_wrapper import install_from_config


log = get_logger(__name__)

parser = argparse.ArgumentParser()

parser.add_argument("mode", help="select a mode, train or interact", type=str,
                    choices={'train', 'evaluate', 'interact', 'predict', 'interactbot', 'riseapi', 'download',
                             'install', 'interactmsbot', 'enumerate', 'crossval'})
parser.add_argument("config_path", help="path to a pipeline json config", type=str)
parser.add_argument("-e", "--exp_name", help="name of experiment", type=str)
parser.add_argument("-b", "--batch-size", dest="batch_size", default=1, help="inference batch size", type=int)
parser.add_argument("-f", "--input-file", dest="file_path", default=None, help="Path to the input file", type=str)
parser.add_argument("-d", "--download", action="store_true", help="download model components")

parser.add_argument("--folds", dest='folds', help="number of folds", type=int, default=5)

parser.add_argument("-t", "--token", help="telegram bot token", type=str)
parser.add_argument("-i", "--ms-id", help="microsoft bot framework app id", type=str)
parser.add_argument("-s", "--ms-secret", help="microsoft bot framework app secret", type=str)

parser.add_argument("--multi-instance", action="store_true", help="allow rising of several instances of the model")
parser.add_argument("--stateful", action="store_true", help="interact with a stateful model")

<<<<<<< HEAD
parser.add_argument("-r", "--root", dest="root", default='./download/experiments',
                    help="folder where you will save the results and control points", type=str)
parser.add_argument("-p", "--plot", dest="plot", default=False,
                    help="If true it is plot a histograms with results", type=bool)
parser.add_argument("-cv", "--cross-val", dest="cross_val", default=False, help="cross validation", type=bool)
parser.add_argument("-sn", "--sample-num", dest="sample_num", default=10,
                    help="Number of generated samples if you use random search", type=int)
parser.add_argument("-tm", "--target-metric", dest="target_metric", default=None,
                    help="If you use more than one metric then target metric will be used"
                         " for results sortings", type=str)
parser.add_argument("-sb", "--save-best", dest="save_best", default=True,
                    help="If true then algorithm saved only one best pipeline checkpoint for each dataset", type=bool)
=======
parser.add_argument("--https", action="store_true", help="run model in https mode")
parser.add_argument("--key", help="ssl key", type=str)
parser.add_argument("--cert", help="ssl certificate", type=str)

parser.add_argument("--api-mode", help="rest api mode: 'basic' with batches or 'alice' for  Yandex.Dialogs format",
                    type=str, default='basic', choices={'basic', 'alice'})
>>>>>>> fbf81b9a


def find_config(pipeline_config_path: str):
    if not Path(pipeline_config_path).is_file():
        configs = [c for c in Path(__file__).parent.glob(f'configs/**/{pipeline_config_path}.json')
                   if str(c.with_suffix('')).endswith(pipeline_config_path)]  # a simple way to not allow * and ?
        if configs:
            log.info(f"Interpreting '{pipeline_config_path}' as '{configs[0]}'")
            pipeline_config_path = str(configs[0])
    return pipeline_config_path


def main():
    args = parser.parse_args()
    pipeline_config_path = find_config(args.config_path)

    if args.download or args.mode == 'download':
        deep_download(['-c', pipeline_config_path])
    token = args.token or os.getenv('TELEGRAM_TOKEN')

    ms_id = args.ms_id or os.getenv('MS_APP_ID')
    ms_secret = args.ms_secret or os.getenv('MS_APP_SECRET')

    multi_instance = args.multi_instance
    stateful = args.stateful

    if args.mode == 'train':
        train_evaluate_model_from_config(pipeline_config_path)
    elif args.mode == 'evaluate':
        train_evaluate_model_from_config(pipeline_config_path, to_train=False, to_validate=False)
    elif args.mode == 'interact':
        interact_model(pipeline_config_path)
    elif args.mode == 'interactbot':
        if not token:
            log.error('Token required: initiate -t param or TELEGRAM_BOT env var with Telegram bot token')
        else:
            interact_model_by_telegram(pipeline_config_path, token)
    elif args.mode == 'interactmsbot':
        if not ms_id:
            log.error('Microsoft Bot Framework app id required: initiate -i param '
                      'or MS_APP_ID env var with Microsoft app id')
        elif not ms_secret:
            log.error('Microsoft Bot Framework app secret required: initiate -s param '
                      'or MS_APP_SECRET env var with Microsoft app secret')
        else:
            run_ms_bf_default_agent(model_config_path=pipeline_config_path,
                                    app_id=ms_id,
                                    app_secret=ms_secret,
                                    multi_instance=multi_instance,
                                    stateful=stateful)
    elif args.mode == 'riseapi':
        alice = args.api_mode == 'alice'
        https = args.https
        ssl_key = args.key
        ssl_cert = args.cert
        start_model_server(pipeline_config_path, alice, https, ssl_key, ssl_cert)
    elif args.mode == 'predict':
        predict_on_stream(pipeline_config_path, args.batch_size, args.file_path)
    elif args.mode == 'enumerate':
        manager = PipelineManager(config_path=pipeline_config_path, exp_name=args.exp_name, root=args.root,
                                  cross_val=args.cross_val, k_fold=args.folds, sample_num=args.sample_num,
                                  target_metric=args.target_metric, plot=args.plot, save_best=args.save_best)
        manager.run()
    elif args.mode == 'install':
        install_from_config(pipeline_config_path)
    elif args.mode == 'crossval':
        if args.folds < 2:
            log.error('Minimum number of Folds is 2')
        else:
            n_folds = args.folds
            calc_cv_score(pipeline_config_path, n_folds=n_folds, is_loo=False)


if __name__ == "__main__":
    main()<|MERGE_RESOLUTION|>--- conflicted
+++ resolved
@@ -52,7 +52,12 @@
 parser.add_argument("--multi-instance", action="store_true", help="allow rising of several instances of the model")
 parser.add_argument("--stateful", action="store_true", help="interact with a stateful model")
 
-<<<<<<< HEAD
+parser.add_argument("--https", action="store_true", help="run model in https mode")
+parser.add_argument("--key", help="ssl key", type=str)
+parser.add_argument("--cert", help="ssl certificate", type=str)
+
+parser.add_argument("--api-mode", help="rest api mode: 'basic' with batches or 'alice' for  Yandex.Dialogs format",
+                    type=str, default='basic', choices={'basic', 'alice'})
 parser.add_argument("-r", "--root", dest="root", default='./download/experiments',
                     help="folder where you will save the results and control points", type=str)
 parser.add_argument("-p", "--plot", dest="plot", default=False,
@@ -65,14 +70,6 @@
                          " for results sortings", type=str)
 parser.add_argument("-sb", "--save-best", dest="save_best", default=True,
                     help="If true then algorithm saved only one best pipeline checkpoint for each dataset", type=bool)
-=======
-parser.add_argument("--https", action="store_true", help="run model in https mode")
-parser.add_argument("--key", help="ssl key", type=str)
-parser.add_argument("--cert", help="ssl certificate", type=str)
-
-parser.add_argument("--api-mode", help="rest api mode: 'basic' with batches or 'alice' for  Yandex.Dialogs format",
-                    type=str, default='basic', choices={'basic', 'alice'})
->>>>>>> fbf81b9a
 
 
 def find_config(pipeline_config_path: str):
@@ -143,7 +140,7 @@
             log.error('Minimum number of Folds is 2')
         else:
             n_folds = args.folds
-            calc_cv_score(pipeline_config_path, n_folds=n_folds, is_loo=False)
+            calc_cv_score(pipeline_config_path=pipeline_config_path, n_folds=n_folds, is_loo=False)
 
 
 if __name__ == "__main__":
