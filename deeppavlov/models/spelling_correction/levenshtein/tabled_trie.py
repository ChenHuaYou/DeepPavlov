--- conflicted
+++ resolved
@@ -174,21 +174,9 @@
             branch.append(next_child)
             letters_with_children.append(self._get_children_and_letters(branch[-1]))
 
-<<<<<<< HEAD
 
     def is_final(self, index: int) -> bool:
         """Returns whether the given index is the index of final vertex.
-=======
-    def is_final(self, index):
-        """
-        Аргументы
-        ---------
-        index: int, номер вершины
-
-        Возвращает
-        ----------
-        True: если index --- номер финальной вершины
->>>>>>> c92926a4
         """
         return self.final[index]
 
@@ -207,13 +195,13 @@
                     continue
                 next_agenda.append((child, borders, cost))
                 if self.is_final(child):
-                    next_agenda.append((self.root, borders + [i + 1], cost + 1))
+                    next_agenda.append((self.root, borders + [i+1], cost+1))
             curr_agenda = next_agenda
         answer = []
         for curr, borders, cost in curr_agenda:
             if curr == self.root:
                 borders = [0] + borders
-                answer.append([s[left:borders[i + 1]] for i, left in enumerate(borders[:-1])])
+                answer.append([s[left:borders[i+1]] for i, left in enumerate(borders[:-1])])
         return answer
 
     def __len__(self):
@@ -276,8 +264,8 @@
         if self.dict_storage:
             answer = list(self.graph[index].keys())
         else:
-            answer = [i for i, elem in enumerate(self.graph[index])
-                      if elem != Trie.NO_NODE]
+            answer =  [i for i, elem in enumerate(self.graph[index])
+                       if elem != Trie.NO_NODE]
         if not return_indexes:
             answer = [(self.alphabet[i] if i >= 0 else " ") for i in answer]
         return answer
@@ -286,8 +274,8 @@
         if self.dict_storage:
             answer = list(self.graph[index].items())
         else:
-            answer = [elem for elem in enumerate(self.graph[index])
-                      if elem[1] != Trie.NO_NODE]
+            answer =  [elem for elem in enumerate(self.graph[index])
+                       if elem[1] != Trie.NO_NODE]
         if not return_indexes:
             for i, (letter_index, child) in enumerate(answer):
                 answer[i] = (self.alphabet[letter_index], child)
@@ -353,14 +341,8 @@
             new_final = np.array(new_final, dtype=bool)
         else:
             new_graph = [[Trie.NO_NODE for a in trie.alphabet] for i in range(L)]
-<<<<<<< HEAD
         for (indexes, children, final), class_index in sorted(classes.items(), key=(lambda x: x[1])):
             row = new_graph[L-class_index-1]
-=======
-        for (indexes, children, final), class_index in \
-                sorted(classes.items(), key=(lambda x: x[1])):
-            row = new_graph[L - class_index - 1]
->>>>>>> c92926a4
             for i, child_index in zip(indexes, children):
                 row[i] = L - child_index - 1
         compressed.graph = new_graph
@@ -395,7 +377,7 @@
         while len(stack) > 0:
             index = stack[-1]
             color = colors[index]
-            if color == 'white':  # вершина ещё не обрабатывалась
+            if color == 'white': # вершина ещё не обрабатывалась
                 colors[index] = 'grey'
                 for child in trie._get_children(index):
                     # проверяем, посещали ли мы ребёнка раньше
@@ -423,7 +405,7 @@
             setattr(trie, attr, flags[i])
         read_data = flags[-1]
         final = [False] * nodes_number
-        # print(len(alphabet), nodes_number)
+        #print(len(alphabet), nodes_number)
         if trie.dict_storage:
             graph = [defaultdict(lambda: -1) for _ in range(nodes_number)]
         elif trie.is_numpied:
