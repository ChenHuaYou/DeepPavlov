--- conflicted
+++ resolved
@@ -151,59 +151,7 @@
             unk_index = self.special_tokens.index(self.unk_token)
         self._t2i = defaultdict(lambda: unk_index)
         self._i2t = []
-<<<<<<< HEAD
         self.count = 0
-
-    @staticmethod
-    def is_empty(batch):
-        non_empty = [item for item in batch if len(item) > 0]
-        self._i2t = []
-        self.count = 0
-
-    @staticmethod
-    def is_empty(batch):
-        non_empty = [item for item in batch if len(item) > 0]
-        return len(non_empty) == 0
-
-
-@register('char_vocab')
-class CharacterVocab(SimpleVocabulary):
-    """Implements character vocabulary."""
-    def fit(self, *args):
-        tokens = chain(*args)
-        chars = chain(*tokens)
-        super().fit(chars)
-
-    def __call__(self, batch, **kwargs):
-        indices_batch = []
-        for sample in batch:
-            tokens = []
-            for token in sample:
-                tokens.append([self[ch] for ch in token])
-            indices_batch.append(tokens)
-        if self._pad_with_zeros:
-            indices_batch = zero_pad_char(indices_batch)
-        return indices_batch
-
-
-@register('dialog_vocab')
-class DialogVocab(SimpleVocabulary):
-    """Implements dialog vocabulary."""
-    def fit(self, *args):
-        utterances = chain(*args)
-        tokens = chain(*utterances)
-        super().fit(tokens)
-
-    def __call__(self, batch, **kwargs):
-        indices_batch = []
-        for dialog in batch:
-            tokens = []
-            for utterance in dialog:
-                tokens.append([self[token] for token in utterance])
-            indices_batch.append(tokens)
-        if self._pad_with_zeros:
-            indices_batch = zero_pad_char(indices_batch)
-        return indices_batch
 
 @register('freq_drop_load_vocab')
 class FrequencyDropLoadVocabulary(SimpleVocabulary):
@@ -228,7 +176,4 @@
                     raise ConfigError("Provided `load_path` for {} doesn't exist!".format(
                         self.__class__.__name__))
         else:
-            raise ConfigError("`load_path` for {} is not provided!".format(self))
-=======
-        self.count = 0
->>>>>>> 120dc5ca
+            raise ConfigError("`load_path` for {} is not provided!".format(self))