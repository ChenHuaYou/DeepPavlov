{
  "dataset_reader": {
    "name": "insurance_reader",
    "num_samples": null,
    "data_path": "./insurance_data"
  },
  "dataset_iterator": {
    "name": "siamese_iterator",
    "random_batches": true,
    "batches_per_epoch": 72,
    "seed": 243
  },
  "chainer": {
    "in": ["x"],
    "in_y": ["y"],
    "pipe": [
      {
        "id": "preproc",
        "name": "siamese_preprocessor",
        "use_matrix": false,
        "num_ranking_samples": 500,
        "max_sequence_length": 200,
        "fit_on": ["x"],
        "in": ["x"],
        "out": ["x_proc"],
        "sent_vocab":
        {
          "id": "siam_sent_vocab",
          "name":"simple_vocab",
          "save_path": "insurance_vocabs/sent.dict",
          "load_path": "insurance_vocabs/sent.dict"
        },
        "tokenizer":
        {
          "name": "split_tokenizer"
        },
        "vocab":
        {
          "id": "siam_vocab",
          "name":"simple_vocab",
          "save_path": "insurance_vocabs/tok.dict",
<<<<<<< HEAD
          "load_path": "insurance_vocabs/ctok.dict"
=======
          "load_path": "insurance_vocabs/tok.dict"
>>>>>>> a75aacd8
        },
        "embedder":
        {
          "id": "siam_embedder",
          "name": "fasttext",
          "load_path": "embeddings/wiki.en.bin",
          "save_path": "embeddings/wiki.en.bin",
          "dim": 300
        }
      },
      {
        "id": "embeddings",
        "name": "emb_mat_assembler",
        "embedder": "#siam_embedder",
        "vocab": "#siam_vocab"
      },
      {
        "in": ["x_proc"],
        "in_y": ["y"],
        "out": ["y_predicted"],
        "name": "bilstm_nn",
        "len_vocab": "#siam_vocab.len",
        "use_matrix": "#preproc.use_matrix",
        "max_sequence_length": "#preproc.max_sequence_length",
        "emb_matrix": "#embeddings.emb_mat",
        "embedding_dim": "#siam_embedder.dim",
        "seed": 243,
        "reccurent": "bilstm",
        "max_pooling": true,
        "shared_weights": true,
        "hidden_dim": 300,
        "learning_rate": 1e-3,
        "triplet_loss": true,
        "hard_triplets": false,
        "margin": 0.1,
        "batch_size": 256,
        "save_path": "insurance_model/model_weights.h5",
        "load_path": "insurance_model/model_weights.h5",
        "preprocess": "#preproc.__call__",
        "interact_pred_num": 3
      }
    ],
    "out": ["y_predicted"]
  },
  "train": {
    "epochs": 200,
    "batch_size": 256,
    "pytest_max_batches": 2,
    "train_metrics": [],
    "metrics": ["r@1_insQA", "rank_response"],
    "validation_patience": 5,
    "val_every_n_epochs": 5,
    "log_every_n_batches": 24
  },
  "metadata": {
    "requirements": [
      "../dp_requirements/tf.txt",
      "../dp_requirements/gensim.txt"
    ],
    "labels": {
      "telegram_utils": "SiameseModel",
      "server_utils": "Ranker"
    },
    "download": [
      {
        "url": "http://files.deeppavlov.ai/datasets/insuranceQA-master.zip",
        "subdir": "insurance_data"
      },
      {
        "url": "http://files.deeppavlov.ai/deeppavlov_data/embeddings/wiki.en.bin",
        "subdir": "embeddings"
      }
    ]
  }
}<|MERGE_RESOLUTION|>--- conflicted
+++ resolved
@@ -39,11 +39,7 @@
           "id": "siam_vocab",
           "name":"simple_vocab",
           "save_path": "insurance_vocabs/tok.dict",
-<<<<<<< HEAD
-          "load_path": "insurance_vocabs/ctok.dict"
-=======
           "load_path": "insurance_vocabs/tok.dict"
->>>>>>> a75aacd8
         },
         "embedder":
         {
