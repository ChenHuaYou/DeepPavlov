--- conflicted
+++ resolved
@@ -37,7 +37,6 @@
 
     """
 
-<<<<<<< HEAD
     def split(self, *args, **kwargs) -> None:
         print("LOADING......")
         if 'port' in kwargs:
@@ -57,11 +56,9 @@
         print("new len", len(self.train))
 
     @staticmethod
-    def _extract_cqas(data: Dict[str, Any]) -> List[Tuple[Tuple[str, str], Tuple[List[str], List[int]]]]:
-=======
+    #def _extract_cqas(data: Dict[str, Any]) -> List[Tuple[Tuple[str, str], Tuple[List[str], List[int]]]]:
     def preprocess(self, data: Dict[str, Any], *args, **kwargs) -> \
             List[Tuple[Tuple[str, str], Tuple[List[str], List[int]]]]:
->>>>>>> c10b079b
         """Extracts context, question, answer, answer_start from SQuAD data
 
         Args:
